--- conflicted
+++ resolved
@@ -1,4 +1,4 @@
-<<<<<<< HEAD
+
 # ABM Version 0.8
 
 ABM version 0.8 runs:
@@ -22,14 +22,6 @@
 The non-disposable e-cigarette diffusion models start on January 2010. The disposable e-cigarette diffusion models start on March (quarter 1) 2022. The subgroups which used both non-disposable and disposable e-cigarette from January 2022 are ex-smoker1961-1980, ex-smoker1981-1990, ex-smoker1991+, smoker1941-1960, smoker1961-1980, smoker1981-1990 and smoker1991+. The subgroups which only used non-disposable e-cigarette from January 2010 are ex-smoker <1940, ex-smoker1941-1960 and smoker <1940. The neversmoked1991+ only used disposable e-cigarette from January 2022. 
 
 Reference: [diffusion_parameters.csv](https://drive.google.com/file/d/1oZKEOfHmTnquZi_8lStQP7RuIGoLA_2Z/view)
-=======
-# ABM Version 0.7
-
-ABM version 0.7 runs 1) the COM-B regular smoking theory or STPM initiation probabilities for initiating regular smoking;
-			    	 2) COM-B quit attempt theory or STPM quitting probabilities for making a quit attempt;
-		 		 	 3) COM-B quit success theory or STPM quitting probabilities for quitting successfully;
-					 4) and runs STPM relapse probabilities for relapse.
->>>>>>> 7f79e142
 
 ## Installation
 
@@ -91,24 +83,15 @@
 - relapse_prob1month_STPM.csv
 - quit_prob1month_STPM.csv
 
-<<<<<<< HEAD
 2. Activate the virtual environment my_env as described above.
 
 3. Move into the repository directory.
-=======
-1. Activate the virtual environment my_env as described above.
 
-2. Move into the repository directory.
->>>>>>> 7f79e142
 ```
 cd abm-software-all-version
 ```
 
-<<<<<<< HEAD
 4. Specify the behaviour model to use for initiating regular smoking, making a quit attempt and quitting successfully.
-=======
-3. Specify the behaviour model to use for initiating regular smoking, making a quit attempt and quitting successfully.
->>>>>>> 7f79e142
 
 For example, to use the STPM initiation probabilities for initiating regular smoking, COM-B quit attempt theory for making a quit attempt, COM-B quit success theory for quitting successfully and run the ABM in debug mode, set the following parameters in model.yaml: 
 
@@ -116,7 +99,6 @@
 - quitting_behaviour: "COMB"
 - ABM_mode: "debug"
 
-<<<<<<< HEAD
 5. Specify the parameters settings of the ABM in the props/model.yaml file. In model.yaml, each line specifies a parameter (left hand side of ":") and its value (right hand side of ":"). The following are example parameters settings of the disposable e-cigarette diffusion model for the subgroup ex-smoker 1961-1980 (Reference: [diffusion_parameters.csv](https://drive.google.com/file/d/1oZKEOfHmTnquZi_8lStQP7RuIGoLA_2Z/view)):
 
 - disp_diffusion_exsmoker_1961_1980.p: 0.022498286
@@ -129,19 +111,6 @@
 
 6. Use the following command to run the ABM model.
 
-=======
-4. Use the following command to run the ABM model with the parameters/settings specified in the props/model.yaml file.
-
-In model.yaml, each line specifies a parameter (left hand side of ":") and its value (right hand side of ":").
->>>>>>> 7f79e142
-```
-python run_abm.py props/model.yaml
-```
- 
-<<<<<<< HEAD
-=======
-
->>>>>>> 7f79e142
 ## Outputs of ABM
 
 ABM outputs calibration targets in the following files under the 'output' folder:
@@ -150,11 +119,8 @@
 		3) Initiation_IMD.csv,
 		4) Quit_age_sex.csv,
 		5) Quit_IMD.csv.
-<<<<<<< HEAD
-=======
-		
->>>>>>> 7f79e142
-Additionally, when running in the 'debug mode', the following 2 files are output:
+
+Additionally, when running in the 'debug mode', the following files are output:
 
 - logfile.txt (debugging information including the agents' statistics at each time step when the ABM is in debug mode)
 - prevalence_of_smoking.csv (the smoking prevalence at each time step)
